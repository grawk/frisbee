--- conflicted
+++ resolved
@@ -179,12 +179,8 @@
 
       return new Promise(async (resolve, reject) => {
         try {
-<<<<<<< HEAD
-          const originalRes = await fetch(this.opts.baseURI + path, opts);
-=======
           const fullUri = urlJoin(this.opts.baseURI, path);
           const originalRes = await fetch(fullUri, opts);
->>>>>>> 393333dc
           const res = createFrisbeeResponse(originalRes);
           const contentType = res.headers.get('Content-Type');
 
