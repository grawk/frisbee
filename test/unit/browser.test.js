import jsdom from 'jsdom';
import jsdomOld from 'jsdom/lib/old-api';

const app = require('./app');

let window;
let server;

describe('browser', () => {
  before(done => {
    jsdomOld.env({
      html: '',
<<<<<<< HEAD
      scripts: [ require.resolve('./browser.bundled.js') ],
      virtualConsole: new jsdom.VirtualConsole().sendTo(console),
=======
      scripts: [require.resolve('./browser.bundled.js')],
      virtualConsole: jsdom.createVirtualConsole().sendTo(console),
>>>>>>> 187f529c
      done(err, _window) {
        if (err) {
          return done(err);
        }
        window = _window;
        done();
      }
    });
  });

  before(done => {
    server = app.listen(8080, done);
  });

  after(() => {
    // free memory associated with the window
    window.close();
    server.close();
  });

  // <https://github.com/niftylettuce/node-react-native-fetch-api>
  /*
  it('should throw an error if we fail to pass baseURI', () => {
    expect(new Frisbee).to.throw(new Error('baseURI option is required'));
  });
  */

  it('should create Frisbee instance with all methods', () => {
    const api = new window.Frisbee(global._options);

    expect(api).to.be.an('object');

    [
      'auth',
      'jwt',
      'get',
      'head',
      'post',
      'put',
      'del',
      'options',
      'patch'
    ].forEach(method => expect(api[method]).to.be.a('function'));
  });

  // TODO: auth (string)
  // TODO: auth (string with ':')
  // TODO: array (empty)
  // TODO: array (with only user)
  // TODO: array (with user and pass)
  // TODO: array (with only pass)
  // TODO: array with more than 2 keys
  // TODO: array with non-string value keys

  [
    'get',
    // 'head',
    'post',
    'put',
    'del',
    // 'options',
    'patch'
  ].forEach(method => {
    const methodName = method === 'del' ? 'DELETE' : method.toUpperCase();

    it(`should return 200 on ${methodName}`, async () => {
      const api = new window.Frisbee(global._options);

      try {
        const res = await api[method]('/', {});
        expect(res).to.be.an('object');
        expect(res.body).to.be.an('object');
      } catch (err) {
        throw err;
      }
    });
  });
});<|MERGE_RESOLUTION|>--- conflicted
+++ resolved
@@ -10,13 +10,8 @@
   before(done => {
     jsdomOld.env({
       html: '',
-<<<<<<< HEAD
       scripts: [ require.resolve('./browser.bundled.js') ],
       virtualConsole: new jsdom.VirtualConsole().sendTo(console),
-=======
-      scripts: [require.resolve('./browser.bundled.js')],
-      virtualConsole: jsdom.createVirtualConsole().sendTo(console),
->>>>>>> 187f529c
       done(err, _window) {
         if (err) {
           return done(err);
